import logging

from django.conf import settings
from rest_framework import serializers

<<<<<<< HEAD
from rest_framework import serializers

from users.models import Invite, FFAdminUser
from .models import Organisation, Subscription, UserOrganisation, OrganisationRole
=======
from organisations.chargebee import get_subscription_data_from_hosted_page
from users.models import Invite
from .models import Organisation, Subscription, UserOrganisation, OrganisationRole

logger = logging.getLogger(__name__)
>>>>>>> 99f7ee5e


class SubscriptionSerializer(serializers.ModelSerializer):
    class Meta:
        model = Subscription
        exclude = ('organisation',)


class OrganisationSerializerFull(serializers.ModelSerializer):
<<<<<<< HEAD
    # These fields are kept in for backwards compatibility with the FE for now,
    # will need to be removed in a future release in favour of nested subscription
    paid_subscription = serializers.BooleanField(source='subscription.paid_subscription', required=False)
    free_to_use_subscription = serializers.BooleanField(source='subscription.free_to_use_subscription', required=False)
    subscription_date = serializers.DateField(source='subscription.subscription_date', required=False)
    plan = serializers.CharField(source='subscription.plan', required=False)
    pending_cancellation = serializers.BooleanField(source='subscription.pending_cancellation', required=False)

    subscription = SubscriptionSerializer(required=False)

    organisation_fields = (
        'id', 'name', 'created_date', 'webhook_notification_email', 'num_seats', 'subscription'
    )

    subscription_fields = (
        'paid_subscription', 'free_to_use_subscription', 'subscription_date', 'plan', 'pending_cancellation'
    )

    class Meta:
        model = Organisation
=======
    subscription = SubscriptionSerializer(required=False)

    class Meta:
        model = Organisation
        fields = ('id', 'name', 'created_date', 'webhook_notification_email', 'num_seats', 'subscription')


class OrganisationSerializerBasic(serializers.ModelSerializer):
    class Meta:
        model = Organisation
        fields = ('id', 'name')


class UserOrganisationSerializer(serializers.ModelSerializer):
    organisation = OrganisationSerializerBasic(read_only=True)

    class Meta:
        model = UserOrganisation
        fields = ('role', 'organisation')


class InviteSerializer(serializers.ModelSerializer):
    class Meta:
        model = Invite
        fields = ('email', 'role')

    def validate(self, attrs):
        if Invite.objects.filter(email=attrs['email'], organisation__id=self.context.get('organisation')).exists():
            raise serializers.ValidationError({'email': 'Invite for email %s already exists' % attrs['email']})
        return super(InviteSerializer, self).validate(attrs)

>>>>>>> 99f7ee5e

class MultiInvitesSerializer(serializers.Serializer):
    invites = InviteSerializer(many=True, required=False)
    frontend_base_url = serializers.CharField()
    emails = serializers.ListSerializer(child=serializers.EmailField(), required=False)

    def create(self, validated_data):
        organisation = self._get_organisation()
        user = self._get_invited_by()

        invites = validated_data.get('invites', [])

        # for backwards compatibility, allow emails to be sent as a list of strings still
        for email in validated_data.get('emails', []):
            invites.append({
                'email': email,
                'role': OrganisationRole.USER.name
            })

        for invite in invites:
            data = {
                **invite,
                'invited_by': user,
                'organisation': organisation,
                'frontend_base_url': validated_data['frontend_base_url']
            }
            Invite.objects.create(**data)

        # return the organisation to avoid rest framework error complaining that save should return an object
        return organisation

    def validate(self, attrs):
        for email in attrs.get('emails', []):
            if Invite.objects.filter(email=email, organisation__id=self.context.get('organisation')).exists():
                raise serializers.ValidationError({'emails': 'Invite for email %s already exists' % email})
        return super(MultiInvitesSerializer, self).validate(attrs)

    def _get_invited_by(self):
        return self.context.get('request').user if self.context.get('request') else None

    def _get_organisation(self):
        try:
            return Organisation.objects.get(pk=self.context.get('organisation'))
        except Organisation.DoesNotExist:
            raise serializers.ValidationError({'emails': 'Invalid organisation.'})


class UpdateSubscriptionSerializer(serializers.Serializer):
    hosted_page_id = serializers.CharField()

    def create(self, validated_data):
        """
        Get the subscription data from Chargebee hosted page and store in the subscription
        """
        organisation = self._get_organisation()

        if settings.ENABLE_CHARGEBEE:
            subscription_data = get_subscription_data_from_hosted_page(hosted_page_id=validated_data['hosted_page_id'])

            if subscription_data:
<<<<<<< HEAD
                data['subscription'] = subscription_data
        return super(OrganisationSerializerFull, self).to_internal_value(data)

    def create(self, validated_data):
        subscription_data = validated_data.pop('subscription', {})
        organisation = super(OrganisationSerializerFull, self).create(validated_data)
        Subscription.objects.create(organisation=organisation, **subscription_data)
        return organisation

    def update(self, instance, validated_data):
        subscription_data = validated_data.pop('subscription', {})
        self._update_subscription(instance, subscription_data)
        return super(OrganisationSerializerFull, self).update(instance, validated_data)

    def _update_subscription(self, organisation, subscription_data):
        subscription, _ = Subscription.objects.get_or_create(organisation=organisation)
        for key, value in subscription_data.items():
            setattr(subscription, key, value)
        subscription.save()


class OrganisationSerializerBasic(serializers.ModelSerializer):
    class Meta:
        model = Organisation
        fields = ('id', 'name')


class UserOrganisationSerializer(serializers.ModelSerializer):
    organisation = OrganisationSerializerBasic(read_only=True)

    class Meta:
        model = UserOrganisation
        fields = ('role', 'organisation')


class InviteSerializerFull(serializers.ModelSerializer):
    class InvitedBySerializer(serializers.ModelSerializer):
        class Meta:
            model = FFAdminUser
            fields = ('id', 'email', 'first_name', 'last_name')

    invited_by = InvitedBySerializer()

    class Meta:
        model = Invite
        fields = ('id', 'email', 'role', 'date_created', 'invited_by')


class InviteSerializer(serializers.ModelSerializer):
    class Meta:
        model = Invite
        fields = ('id', 'email', 'role', 'date_created')
        read_only_fields = ('id', 'date_created')

    def validate(self, attrs):
        if Invite.objects.filter(email=attrs['email'], organisation__id=self.context.get('organisation')).exists():
            raise serializers.ValidationError({'email': 'Invite for email %s already exists' % attrs['email']})
        return super(InviteSerializer, self).validate(attrs)


class MultiInvitesSerializer(serializers.Serializer):
    invites = InviteSerializer(many=True, required=False)
    frontend_base_url = serializers.CharField()
    emails = serializers.ListSerializer(child=serializers.EmailField(), required=False)

    def create(self, validated_data):
        organisation = self._get_organisation()
        user = self._get_invited_by()

        invites = validated_data.get('invites', [])

        # for backwards compatibility, allow emails to be sent as a list of strings still
        for email in validated_data.get('emails', []):
            invites.append({
                'email': email,
                'role': OrganisationRole.USER.name
            })

        created_invites = []
        for invite in invites:
            data = {
                **invite,
                'invited_by': user,
                'organisation': organisation,
                'frontend_base_url': validated_data['frontend_base_url']
            }
            created_invites.append(Invite.objects.create(**data))

        # return the created_invites to serialize the data back to the front end
        return created_invites

    def to_representation(self, instance):
        # Return the invites in a dictionary since the serializer expects a single instance to be returned, not a list
        return {
            'invites': [InviteSerializerFull(invite).data for invite in instance]
        }

    def validate(self, attrs):
        for email in attrs.get('emails', []):
            if Invite.objects.filter(email=email, organisation__id=self.context.get('organisation')).exists():
                raise serializers.ValidationError({'emails': 'Invite for email %s already exists' % email})
        return super(MultiInvitesSerializer, self).validate(attrs)

    def _get_invited_by(self):
        return self.context.get('request').user if self.context.get('request') else None
=======
                Subscription.objects.update_or_create(organisation=organisation, defaults=subscription_data)
            else:
                raise serializers.ValidationError({'detail': 'Couldn\'t get subscription information from hosted page.'})
        else:
            logger.warning('Chargebee not configured. Not verifying hosted page.')

        return organisation

    def update(self, instance, validated_data):
        pass
>>>>>>> 99f7ee5e

    def _get_organisation(self):
        try:
            return Organisation.objects.get(pk=self.context.get('organisation'))
        except Organisation.DoesNotExist:
<<<<<<< HEAD
            raise serializers.ValidationError({'emails': 'Invalid organisation.'})
=======
            raise serializers.ValidationError('Invalid organisation.')
>>>>>>> 99f7ee5e
<|MERGE_RESOLUTION|>--- conflicted
+++ resolved
@@ -3,18 +3,11 @@
 from django.conf import settings
 from rest_framework import serializers
 
-<<<<<<< HEAD
-from rest_framework import serializers
-
+from organisations.chargebee import get_subscription_data_from_hosted_page
 from users.models import Invite, FFAdminUser
-from .models import Organisation, Subscription, UserOrganisation, OrganisationRole
-=======
-from organisations.chargebee import get_subscription_data_from_hosted_page
-from users.models import Invite
 from .models import Organisation, Subscription, UserOrganisation, OrganisationRole
 
 logger = logging.getLogger(__name__)
->>>>>>> 99f7ee5e
 
 
 class SubscriptionSerializer(serializers.ModelSerializer):
@@ -24,140 +17,11 @@
 
 
 class OrganisationSerializerFull(serializers.ModelSerializer):
-<<<<<<< HEAD
-    # These fields are kept in for backwards compatibility with the FE for now,
-    # will need to be removed in a future release in favour of nested subscription
-    paid_subscription = serializers.BooleanField(source='subscription.paid_subscription', required=False)
-    free_to_use_subscription = serializers.BooleanField(source='subscription.free_to_use_subscription', required=False)
-    subscription_date = serializers.DateField(source='subscription.subscription_date', required=False)
-    plan = serializers.CharField(source='subscription.plan', required=False)
-    pending_cancellation = serializers.BooleanField(source='subscription.pending_cancellation', required=False)
-
-    subscription = SubscriptionSerializer(required=False)
-
-    organisation_fields = (
-        'id', 'name', 'created_date', 'webhook_notification_email', 'num_seats', 'subscription'
-    )
-
-    subscription_fields = (
-        'paid_subscription', 'free_to_use_subscription', 'subscription_date', 'plan', 'pending_cancellation'
-    )
-
-    class Meta:
-        model = Organisation
-=======
     subscription = SubscriptionSerializer(required=False)
 
     class Meta:
         model = Organisation
         fields = ('id', 'name', 'created_date', 'webhook_notification_email', 'num_seats', 'subscription')
-
-
-class OrganisationSerializerBasic(serializers.ModelSerializer):
-    class Meta:
-        model = Organisation
-        fields = ('id', 'name')
-
-
-class UserOrganisationSerializer(serializers.ModelSerializer):
-    organisation = OrganisationSerializerBasic(read_only=True)
-
-    class Meta:
-        model = UserOrganisation
-        fields = ('role', 'organisation')
-
-
-class InviteSerializer(serializers.ModelSerializer):
-    class Meta:
-        model = Invite
-        fields = ('email', 'role')
-
-    def validate(self, attrs):
-        if Invite.objects.filter(email=attrs['email'], organisation__id=self.context.get('organisation')).exists():
-            raise serializers.ValidationError({'email': 'Invite for email %s already exists' % attrs['email']})
-        return super(InviteSerializer, self).validate(attrs)
-
->>>>>>> 99f7ee5e
-
-class MultiInvitesSerializer(serializers.Serializer):
-    invites = InviteSerializer(many=True, required=False)
-    frontend_base_url = serializers.CharField()
-    emails = serializers.ListSerializer(child=serializers.EmailField(), required=False)
-
-    def create(self, validated_data):
-        organisation = self._get_organisation()
-        user = self._get_invited_by()
-
-        invites = validated_data.get('invites', [])
-
-        # for backwards compatibility, allow emails to be sent as a list of strings still
-        for email in validated_data.get('emails', []):
-            invites.append({
-                'email': email,
-                'role': OrganisationRole.USER.name
-            })
-
-        for invite in invites:
-            data = {
-                **invite,
-                'invited_by': user,
-                'organisation': organisation,
-                'frontend_base_url': validated_data['frontend_base_url']
-            }
-            Invite.objects.create(**data)
-
-        # return the organisation to avoid rest framework error complaining that save should return an object
-        return organisation
-
-    def validate(self, attrs):
-        for email in attrs.get('emails', []):
-            if Invite.objects.filter(email=email, organisation__id=self.context.get('organisation')).exists():
-                raise serializers.ValidationError({'emails': 'Invite for email %s already exists' % email})
-        return super(MultiInvitesSerializer, self).validate(attrs)
-
-    def _get_invited_by(self):
-        return self.context.get('request').user if self.context.get('request') else None
-
-    def _get_organisation(self):
-        try:
-            return Organisation.objects.get(pk=self.context.get('organisation'))
-        except Organisation.DoesNotExist:
-            raise serializers.ValidationError({'emails': 'Invalid organisation.'})
-
-
-class UpdateSubscriptionSerializer(serializers.Serializer):
-    hosted_page_id = serializers.CharField()
-
-    def create(self, validated_data):
-        """
-        Get the subscription data from Chargebee hosted page and store in the subscription
-        """
-        organisation = self._get_organisation()
-
-        if settings.ENABLE_CHARGEBEE:
-            subscription_data = get_subscription_data_from_hosted_page(hosted_page_id=validated_data['hosted_page_id'])
-
-            if subscription_data:
-<<<<<<< HEAD
-                data['subscription'] = subscription_data
-        return super(OrganisationSerializerFull, self).to_internal_value(data)
-
-    def create(self, validated_data):
-        subscription_data = validated_data.pop('subscription', {})
-        organisation = super(OrganisationSerializerFull, self).create(validated_data)
-        Subscription.objects.create(organisation=organisation, **subscription_data)
-        return organisation
-
-    def update(self, instance, validated_data):
-        subscription_data = validated_data.pop('subscription', {})
-        self._update_subscription(instance, subscription_data)
-        return super(OrganisationSerializerFull, self).update(instance, validated_data)
-
-    def _update_subscription(self, organisation, subscription_data):
-        subscription, _ = Subscription.objects.get_or_create(organisation=organisation)
-        for key, value in subscription_data.items():
-            setattr(subscription, key, value)
-        subscription.save()
 
 
 class OrganisationSerializerBasic(serializers.ModelSerializer):
@@ -244,10 +108,31 @@
 
     def _get_invited_by(self):
         return self.context.get('request').user if self.context.get('request') else None
-=======
+
+    def _get_organisation(self):
+        try:
+            return Organisation.objects.get(pk=self.context.get('organisation'))
+        except Organisation.DoesNotExist:
+            raise serializers.ValidationError({'emails': 'Invalid organisation.'})
+
+
+class UpdateSubscriptionSerializer(serializers.Serializer):
+    hosted_page_id = serializers.CharField()
+
+    def create(self, validated_data):
+        """
+        Get the subscription data from Chargebee hosted page and store in the subscription
+        """
+        organisation = self._get_organisation()
+
+        if settings.ENABLE_CHARGEBEE:
+            subscription_data = get_subscription_data_from_hosted_page(hosted_page_id=validated_data['hosted_page_id'])
+
+            if subscription_data:
                 Subscription.objects.update_or_create(organisation=organisation, defaults=subscription_data)
             else:
-                raise serializers.ValidationError({'detail': 'Couldn\'t get subscription information from hosted page.'})
+                raise serializers.ValidationError(
+                    {'detail': 'Couldn\'t get subscription information from hosted page.'})
         else:
             logger.warning('Chargebee not configured. Not verifying hosted page.')
 
@@ -255,14 +140,9 @@
 
     def update(self, instance, validated_data):
         pass
->>>>>>> 99f7ee5e
 
     def _get_organisation(self):
         try:
             return Organisation.objects.get(pk=self.context.get('organisation'))
         except Organisation.DoesNotExist:
-<<<<<<< HEAD
-            raise serializers.ValidationError({'emails': 'Invalid organisation.'})
-=======
-            raise serializers.ValidationError('Invalid organisation.')
->>>>>>> 99f7ee5e
+            raise serializers.ValidationError('Invalid organisation.')